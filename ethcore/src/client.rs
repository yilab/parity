--- conflicted
+++ resolved
@@ -312,11 +312,7 @@
 
 			good_blocks.push(header.hash().clone());
 
-<<<<<<< HEAD
-			self.chain.insert_block(&block.bytes); //TODO: err here?
-=======
-			self.chain.write().unwrap().insert_block(&block.bytes, result.block().receipts().clone()); //TODO: err here?
->>>>>>> 7a706fa0
+			self.chain.insert_block(&block.bytes, result.block().receipts().clone()); //TODO: err here?
 			let ancient = if header.number() >= HISTORY { Some(header.number() - HISTORY) } else { None };
 			match result.drain().commit(header.number(), &header.hash(), ancient.map(|n|(n, self.chain.block_hash(n).unwrap()))) {
 				Ok(_) => (),
@@ -373,9 +369,9 @@
 	fn block_number(&self, id: BlockId) -> Option<BlockNumber> {
 		match id {
 			BlockId::Number(number) => Some(number),
-			BlockId::Hash(ref hash) => self.chain.read().unwrap().block_number(hash),
+			BlockId::Hash(ref hash) => self.chain.block_number(hash),
 			BlockId::Earliest => Some(0),
-			BlockId::Latest => Some(self.chain.read().unwrap().best_block_number())
+			BlockId::Latest => Some(self.chain.best_block_number())
 		}
 	}
 }
@@ -472,7 +468,7 @@
 
 	fn blocks_with_bloom(&self, bloom: &H2048, from_block: BlockId, to_block: BlockId) -> Option<Vec<BlockNumber>> {
 		match (self.block_number(from_block), self.block_number(to_block)) {
-			(Some(from), Some(to)) => Some(self.chain.read().unwrap().blocks_with_bloom(bloom, from, to)),
+			(Some(from), Some(to)) => Some(self.chain.blocks_with_bloom(bloom, from, to)),
 			_ => None
 		}
 	}
@@ -489,9 +485,9 @@
 		blocks.sort();
 
 		blocks.into_iter()
-			.filter_map(|number| self.chain.read().unwrap().block_hash(number).map(|hash| (number, hash)))
-			.filter_map(|(number, hash)| self.chain.read().unwrap().block_receipts(&hash).map(|r| (number, hash, r.receipts)))
-			.filter_map(|(number, hash, receipts)| self.chain.read().unwrap().block(&hash).map(|ref b| (number, hash, receipts, BlockView::new(b).transaction_hashes())))
+			.filter_map(|number| self.chain.block_hash(number).map(|hash| (number, hash)))
+			.filter_map(|(number, hash)| self.chain.block_receipts(&hash).map(|r| (number, hash, r.receipts)))
+			.filter_map(|(number, hash, receipts)| self.chain.block(&hash).map(|ref b| (number, hash, receipts, BlockView::new(b).transaction_hashes())))
 			.flat_map(|(number, hash, receipts, hashes)| {
 				let mut log_index = 0;
 				receipts.into_iter()
