--- conflicted
+++ resolved
@@ -61,23 +61,13 @@
 	setup_log(&args.flag_logging);
 
 	let spec = ethereum::new_frontier();
-<<<<<<< HEAD
-	let mut net_settings = NetworkConfiguration::new();
-	let args: Vec<_> = env::args().collect();
-	if args.len() == 2 {
-		net_settings.boot_nodes = Some(vec! [args[1].trim_matches('\"').to_string()]);
-	}
-
-	let mut service = ClientService::start(spec, net_settings).unwrap();
-=======
-
 	let init_nodes = match &args.arg_enode {
 		&None => spec.nodes().clone(),
 		&Some(ref enodes) => enodes.clone(),
 	};
-
-	let mut service = ClientService::start(spec, &init_nodes).unwrap();
->>>>>>> 0e296e78
+	let mut net_settings = NetworkConfiguration::new();
+	net_settings.boot_nodes = init_nodes;
+	let mut service = ClientService::start(spec, net_settings).unwrap();
 	let io_handler  = Arc::new(ClientIoHandler { client: service.client(), info: Default::default(), sync: service.sync() });
 	service.io().register_handler(io_handler).expect("Error registering IO handler");
 
