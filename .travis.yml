--- conflicted
+++ resolved
@@ -21,19 +21,10 @@
 
 env:
   global:
-<<<<<<< HEAD
+  - TRAVIS_NODE_VERSION="6"
   - CXX="g++-4.8"
   - CC="gcc-4.8"
   - RUST_BACKTRACE="1"
-=======
-  - TRAVIS_NODE_VERSION="6"
-  # GH_TOKEN
-  - secure: bumJASbZSU8bxJ0EyPUJmu16AiV9EXOpyOj86Jlq/Ty9CfwGqsSXt96uDyE+OUJf34RUFQMsw0nk37/zC4lcn6kqk2wpuH3N/o85Zo/cVZY/NusBWLQqtT5VbYWsV+u2Ua4Tmmsw8yVYQhYwU2ZOejNpflL+Cs9XGgORp1L+/gMRMC2y5Se6ZhwnKPQlRJ8LGsG1dzjQULxzADIt3/zuspNBS8a2urJwlHfGMkvHDoUWCviP/GXoSqw3TZR7FmKyxE19I8n9+iSvm9+oZZquvcgfUxMHn8Gq/b44UbPvjtFOg2yam4xdWXF/RyWCHdc/R9EHorSABeCbefIsm+zcUF3/YQxwpSxM4IZEeH2rTiC7dcrsKw3XsO16xFQz5YI5Bay+CT/wTdMmJd7DdYz7Dyf+pOvcM9WOf/zorxYWSBOMYy0uzbusU2iyIghQ82s7E/Ahg+WARtPgkuTLSB5aL1oCTBKHqQscMr7lo5Ti6RpWLxEdTQMBznc+bMr+6dEtkEcG9zqc6cE9XX+ox3wTU6+HVMfQ1ltCntJ4UKcw3A6INEbw9wgocQa812CIASQ2fE+SCAbz6JxBjIAlFUnD1lUB7S8PdMPwn9plfQgKQ2A5YZqg6FnBdf0rQXIJYxQWKHXj/rBHSUCT0tHACDlzTA+EwWggvkP5AGIxRxm8jhw=
-  - TARGETS="-p ethkey -p ethstore -p ethash -p ethcore-util -p ethcore -p ethsync -p ethcore-rpc -p parity -p ethjson -p ethcore-dapps -p ethcore-signer -p bigint"
-  - ARCHIVE_SUFFIX="-${TRAVIS_OS_NAME}-${TRAVIS_TAG}"
-  - KCOV_FEATURES=""
-  - KCOV_CMD="./kcov-master/tmp/usr/local/bin/kcov --exclude-pattern /usr/,/.cargo,/root/.multirust,src/tests,util/json-tests,util/src/network/tests,sync/src/tests,ethcore/src/tests,ethcore/src/evm/tests,ethstore/tests target/kcov"
->>>>>>> b37ceccf
   - RUN_TESTS="false"
   - RUN_COVERAGE="false"
   # GH_TOKEN for documentation
@@ -58,18 +49,16 @@
     - gcc-4.8
     - g++-4.8
 
-install: |
-  [ "$RUN_COVERAGE" = "false" ] ||
-  (wget https://github.com/SimonKagstrom/kcov/archive/master.tar.gz &&
-  tar xzf master.tar.gz &&
-  mkdir -p kcov-master/build &&
-  cd kcov-master/build &&
-  cmake .. &&
-  make && make install DESTDIR=../tmp &&
-  cd)
-
 install:
   - rm -rf ~/.nvm && git clone https://github.com/creationix/nvm.git ~/.nvm && (cd ~/.nvm && git checkout `git describe --abbrev=0 --tags`) && source ~/.nvm/nvm.sh && nvm install $TRAVIS_NODE_VERSION
+  - (true && [ "$RUN_COVERAGE" = "false" ]) ||
+    (wget https://github.com/SimonKagstrom/kcov/archive/master.tar.gz &&
+    tar xzf master.tar.gz &&
+    mkdir -p kcov-master/build &&
+    cd kcov-master/build &&
+    cmake .. &&
+    make && make install DESTDIR=../tmp &&
+    cd)
 
 script:
   - if [ "$RUN_TESTS" = "true" ]; then ./test.sh; fi
