// Copyright 2015-2017 Parity Technologies (UK) Ltd.
// This file is part of Parity.

// Parity is free software: you can redistribute it and/or modify
// it under the terms of the GNU General Public License as published by
// the Free Software Foundation, either version 3 of the License, or
// (at your option) any later version.

// Parity is distributed in the hope that it will be useful,
// but WITHOUT ANY WARRANTY; without even the implied warranty of
// MERCHANTABILITY or FITNESS FOR A PARTICULAR PURPOSE.  See the
// GNU General Public License for more details.

// You should have received a copy of the GNU General Public License
// along with Parity.  If not, see <http://www.gnu.org/licenses/>.

import keycode from 'keycode';
import RaisedButton from 'material-ui/RaisedButton';
import React, { Component, PropTypes } from 'react';
import ReactDOM from 'react-dom';
import { FormattedMessage } from 'react-intl';
import ReactTooltip from 'react-tooltip';

import { Form, Input, IdentityIcon, QrCode, QrScan } from '~/ui';
import { createUnsignedTx } from '~/util/qrscan';

import styles from './transactionPendingFormConfirm.css';

const QR_VISIBLE = 1;
const QR_SCAN = 2;
const QR_COMPLETED = 3;

export default class TransactionPendingFormConfirm extends Component {
  static contextTypes = {
    api: PropTypes.object.isRequired
  };

  static propTypes = {
    account: PropTypes.object,
    address: PropTypes.string.isRequired,
    disabled: PropTypes.bool,
    focus: PropTypes.bool,
    gasStore: PropTypes.object.isRequired,
    netVersion: PropTypes.string.isRequired,
    isSending: PropTypes.bool.isRequired,
    onConfirm: PropTypes.func.isRequired,
    transaction: PropTypes.object.isRequired
  };

  static defaultProps = {
    account: {},
    focus: false
  };

  id = Math.random(); // for tooltip

  state = {
    password: '',
    qrState: QR_VISIBLE,
    qrValue: null,
    wallet: null,
    walletError: null
  }

  componentDidMount () {
    this.focus();
  }

  componentWillMount () {
    this.readNonce();
    this.subscribeNonce();
  }

  componentWillUnmount () {
    this.unsubscribeNonce();
  }

  componentWillReceiveProps (nextProps) {
    if (!this.props.focus && nextProps.focus) {
      this.focus(nextProps);
    }
  }

  /**
   * Properly focus on the input element when needed.
   * This might be fixed some day in MaterialUI with
   * an autoFocus prop.
   *
   * @see https://github.com/callemall/material-ui/issues/5632
   */
  focus (props = this.props) {
    if (props.focus) {
      const textNode = ReactDOM.findDOMNode(this.refs.input);

      if (!textNode) {
        return;
      }

      const inputNode = textNode.querySelector('input');

      inputNode && inputNode.focus();
    }
  }

  getPasswordHint () {
    const { account } = this.props;
    const accountHint = account.meta && account.meta.passwordHint;

    if (accountHint) {
      return accountHint;
    }

    const { wallet } = this.state;
    const walletHint = wallet && wallet.meta && wallet.meta.passwordHint;

    return walletHint || null;
  }

  // TODO: Now that we have 3 types, it would make sense splitting each into their own
  // sub-module and having the consistent bits combined (e.g. i18n, layouts)
  render () {
    const { account, address, disabled, isSending } = this.props;
    const { wallet, walletError } = this.state;
    const isAccount = account.external || account.hardware || account.uuid;
    const isWalletOk = isAccount || (walletError === null && wallet !== null);
    const confirmText = this.renderConfirmButton();
    const confirmButton = confirmText
      ? (
        <div
          data-effect='solid'
          data-for={ `transactionConfirmForm${this.id}` }
          data-place='bottom'
          data-tip
        >
          <RaisedButton
            className={ styles.confirmButton }
            disabled={ disabled || isSending || !isWalletOk }
            fullWidth
            icon={
              <IdentityIcon
                address={ address }
                button
                className={ styles.signerIcon }
              />
            }
            label={ confirmText }
            onTouchTap={ this.onConfirm }
            primary
          />
        </div>
      )
      : null;

    return (
      <div className={ styles.confirmForm }>
        <Form>
          { this.renderKeyInput() }
          { this.renderQrCode() }
          { this.renderQrScanner() }
          { this.renderPassword() }
          { this.renderHint() }
          { confirmButton }
          { this.renderTooltip() }
        </Form>
      </div>
    );
  }

  renderConfirmButton () {
    const { account, isSending } = this.props;
    const { qrState } = this.state;

    if (account.external) {
      switch (qrState) {
        case QR_VISIBLE:
          return (
            <FormattedMessage
              id='signer.txPendingConfirm.buttons.scanSigned'
              defaultMessage='Scan Signed QR'
            />
          );

        case QR_SCAN:
        case QR_COMPLETED:
          return null;
      }
    }

    return isSending
      ? (
        <FormattedMessage
          id='signer.txPendingConfirm.buttons.confirmBusy'
          defaultMessage='Confirming...'
        />
      )
      : (
        <FormattedMessage
          id='signer.txPendingConfirm.buttons.confirmRequest'
          defaultMessage='Confirm Request'
        />
      );
  }

  renderPassword () {
    const { account } = this.props;
    const { password } = this.state;

<<<<<<< HEAD
    if (account && (account.hardware || account.external)) {
=======
    if (account.hardware) {
>>>>>>> 7e87e9e8
      return null;
    }

    const isAccount = account.uuid;

    return (
      <Input
        hint={
          isAccount
            ? (
              <FormattedMessage
                id='signer.txPendingConfirm.password.unlock.hint'
                defaultMessage='unlock the account'
              />
            )
            : (
              <FormattedMessage
                id='signer.txPendingConfirm.password.decrypt.hint'
                defaultMessage='decrypt the key'
              />
            )
        }
        label={
          isAccount
            ? (
              <FormattedMessage
                id='signer.txPendingConfirm.password.unlock.label'
                defaultMessage='Account Password'
              />
            )
            : (
              <FormattedMessage
                id='signer.txPendingConfirm.password.decrypt.label'
                defaultMessage='Key Password'
              />
            )
        }
        onChange={ this.onModifyPassword }
        onKeyDown={ this.onKeyDown }
        ref='input'
        type='password'
        value={ password }
      />
    );
  }

  renderHint () {
    const { account, disabled, isSending } = this.props;
    const { qrState } = this.state;

    if (account.external) {
      switch (qrState) {
        case QR_VISIBLE:
          return (
            <div className={ styles.passwordHint }>
              <FormattedMessage
                id='signer.sending.external.scanTx'
                defaultMessage='Please scan the transaction QR on your external device'
              />
            </div>
          );

        case QR_SCAN:
          return (
            <div className={ styles.passwordHint }>
              <FormattedMessage
                id='signer.sending.external.scanSigned'
                defaultMessage='Scan the QR code of the signed transaction from your external device'
              />
            </div>
          );

        case QR_COMPLETED:
          return null;
      }
    }

    if (account.hardware) {
      if (isSending) {
        return (
          <div className={ styles.passwordHint }>
            <FormattedMessage
              id='signer.sending.hardware.confirm'
              defaultMessage='Please confirm the transaction on your attached hardware device'
            />
          </div>
        );
      } else if (disabled) {
        return (
          <div className={ styles.passwordHint }>
            <FormattedMessage
              id='signer.sending.hardware.connect'
              defaultMessage='Please attach your hardware device before confirming the transaction'
            />
          </div>
        );
      }
    }

    const passwordHint = this.getPasswordHint();

    if (!passwordHint) {
      return null;
    }

    return (
      <div className={ styles.passwordHint }>
        <FormattedMessage
          id='signer.txPendingConfirm.passwordHint'
          defaultMessage='(hint) {passwordHint}'
          values={ {
            passwordHint
          } }
        />
      </div>
    );
  }

  renderQrCode () {
    const { account } = this.props;
    const { qrState, qrValue } = this.state;

    if (!account.external || qrState !== QR_VISIBLE || !qrValue) {
      return null;
    }

    return (
      <QrCode
        className={ styles.qr }
        value={ qrValue }
      />
    );
  }

  renderQrScanner () {
    const { account } = this.props;
    const { qrState } = this.state;

    if (!account.external || qrState !== QR_SCAN) {
      return null;
    }

    return (
      <QrScan
        className={ styles.camera }
        onScan={ this.onScanTx }
      />
    );
  }

  renderKeyInput () {
    const { account } = this.props;
    const { walletError } = this.state;

    if (account.uuid || account.wallet || account.hardware || account.external) {
      return null;
    }

    return (
      <Input
        className={ styles.fileInput }
        error={ walletError }
        hint={
          <FormattedMessage
            id='signer.txPendingConfirm.selectKey.hint'
            defaultMessage='The keyfile to use for this account'
          />
        }
        label={
          <FormattedMessage
            id='signer.txPendingConfirm.selectKey.label'
            defaultMessage='Select Local Key'
          />
        }
        onChange={ this.onKeySelect }
        type='file'
      />
    );
  }

  renderTooltip () {
    const { account } = this.props;

    if (this.state.password.length || account.hardware || account.external) {
      return null;
    }

    return (
      <ReactTooltip id={ `transactionConfirmForm${this.id}` }>
        <FormattedMessage
          id='signer.txPendingConfirm.tooltips.password'
          defaultMessage='Please provide a password for this account'
        />
      </ReactTooltip>
    );
  }

  onScanTx = (signature) => {
    const { qrChainId, qrRlp, qrTx } = this.state;

    // FIXME: Would prefer 0x back from the actual QR
    if (signature && signature.substr(0, 2) !== '0x') {
      signature = `0x${signature}`;
    }

    this.setState({ qrState: QR_COMPLETED });

    this.props.onConfirm({
      txSigned: {
        chainId: qrChainId,
        rlp: qrRlp,
        signature,
        tx: qrTx
      }
    });
  }

  onKeySelect = (event) => {
    // Check that file have been selected
    if (event.target.files.length === 0) {
      return this.setState({
        wallet: null,
        walletError: null
      });
    }

    const fileReader = new FileReader();

    fileReader.onload = (e) => {
      try {
        const wallet = JSON.parse(e.target.result);

        try {
          if (wallet && typeof wallet.meta === 'string') {
            wallet.meta = JSON.parse(wallet.meta);
          }
        } catch (e) {}

        this.setState({
          wallet,
          walletError: null
        });
      } catch (error) {
        this.setState({
          wallet: null,
          walletError: (
            <FormattedMessage
              id='signer.txPendingConfirm.errors.invalidWallet'
              defaultMessage='Given wallet file is invalid.'
            />
          )
        });
      }
    };

    fileReader.readAsText(event.target.files[0]);
  }

  onModifyPassword = (event) => {
    const password = event.target.value;

    this.setState({
      password
    });
  }

  onConfirm = () => {
    const { account } = this.props;
    const { password, qrState, wallet } = this.state;

    if (account.external && qrState === QR_VISIBLE) {
      return this.setState({ qrState: QR_SCAN });
    }

    this.props.onConfirm({
      password,
      wallet
    });
  }

  generateTxQr = () => {
    const { api } = this.context;
    const { netVersion, gasStore, transaction } = this.props;

    createUnsignedTx(api, netVersion, gasStore, transaction).then(({ chainId, nonce, rlp, tx }) => {
      this.setState({
        qrChainId: chainId,
        qrNonce: nonce,
        qrRlp: rlp,
        qrTx: tx,

        // NOTE: leading 0x is dropped for Native Signer compatibility
        qrValue: JSON.stringify({
          from: transaction.from.substr(2),
          rlp: rlp.substr(2)
        })
      });
    });
  }

  onKeyDown = (event) => {
    const codeName = keycode(event);

    if (codeName !== 'enter') {
      return;
    }

    this.onConfirm();
  }

  // FIXME: Sadly the API subscription channels currently does not allow for specific values,
  // rather it can only do general queries where parameters are not specified. Hence we are
  // polling for the nonce here. Since we are moving to node-based subscriptions on the API layer,
  // this can be optimised when the subscription mechanism is reworked to conform.
  subscribeNonce () {
    const nonceTimerId = setInterval(this.readNonce, 1000);

    this.setState({ nonceTimerId });
  }

  unsubscribeNonce () {
    const { nonceTimerId } = this.state;

    if (!nonceTimerId) {
      return;
    }

    clearInterval(nonceTimerId);
  }

  readNonce = () => {
    const { api } = this.context;
    const { account } = this.props;

    if (!account || !account.external || !api.transport.isConnected) {
      return;
    }

    return api.parity
      .nextNonce(account.address)
      .then((nonce) => {
        const { qrNonce } = this.state;

        if (!qrNonce || !nonce.eq(qrNonce)) {
          this.generateTxQr();
        }
      });
  }
}<|MERGE_RESOLUTION|>--- conflicted
+++ resolved
@@ -205,11 +205,7 @@
     const { account } = this.props;
     const { password } = this.state;
 
-<<<<<<< HEAD
-    if (account && (account.hardware || account.external)) {
-=======
-    if (account.hardware) {
->>>>>>> 7e87e9e8
+    if (account.hardware || account.external) {
       return null;
     }
 
