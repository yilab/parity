--- conflicted
+++ resolved
@@ -21,28 +21,14 @@
 import { FormattedMessage } from 'react-intl';
 import { connect } from 'react-redux';
 
-<<<<<<< HEAD
 import { Button, GasPriceEditor, IdentityIcon, Portal, Warning } from '~/ui';
 import { CancelIcon } from '~/ui/Icons';
-import { ERRORS, validateAbi, validateCode, validateName } from '~/util/validation';
-=======
-import { BusyStep, Button, CompletedStep, CopyToClipboard, GasPriceEditor, IdentityIcon, Portal, TxHash, Warning } from '~/ui';
-import { CancelIcon, DoneIcon } from '~/ui/Icons';
 import { ERRORS, validateAbi, validateCode, validateName, validatePositiveNumber } from '~/util/validation';
->>>>>>> 354ec19e
 import { deploy, deployEstimateGas } from '~/util/tx';
 
 import DetailsStep from './DetailsStep';
 import ParametersStep from './ParametersStep';
-<<<<<<< HEAD
-=======
-import ErrorStep from './ErrorStep';
 import Extras from '../Transfer/Extras';
-
-import styles from './deployContract.css';
-
-import { ERROR_CODES } from '~/api/transport/error';
->>>>>>> 354ec19e
 
 const STEPS = {
   CONTRACT_DETAILS: {
@@ -60,8 +46,6 @@
         defaultMessage='contract parameters'
       />
     )
-<<<<<<< HEAD
-=======
   },
   EXTRAS: {
     title: (
@@ -70,24 +54,6 @@
         defaultMessage='extra information'
       />
     )
-  },
-  DEPLOYMENT: {
-    waiting: true,
-    title: (
-      <FormattedMessage
-        id='deployContract.title.deployment'
-        defaultMessage='deployment'
-      />
-    )
-  },
-  COMPLETED: {
-    title: (
-      <FormattedMessage
-        id='deployContract.title.completed'
-        defaultMessage='completed'
-      />
-    )
->>>>>>> 354ec19e
   }
 };
 
@@ -165,12 +131,7 @@
   render () {
     const { step, inputs } = this.state;
 
-<<<<<<< HEAD
-    const realStepKeys = Object.keys(STEPS).filter((k) => k !== 'CONTRACT_PARAMETERS' || inputs.length > 0);
-=======
-    const realStepKeys = deployError || rejected
-      ? []
-      : Object.keys(STEPS)
+    const realStepKeys = Object.keys(STEPS)
         .filter((k) => {
           if (k === 'CONTRACT_PARAMETERS') {
             return inputs.length > 0;
@@ -183,7 +144,6 @@
           return true;
         });
 
->>>>>>> 354ec19e
     const realStep = realStepKeys.findIndex((k) => k === step);
     const realSteps = realStepKeys.map((k) => STEPS[k]);
 
@@ -216,13 +176,8 @@
   }
 
   renderDialogActions () {
-<<<<<<< HEAD
-    const { abiError, codeError, nameError, descriptionError, fromAddressError, fromAddress, step } = this.state;
-    const isValid = !nameError && !fromAddressError && !descriptionError && !abiError && !codeError;
-=======
     const { deployError, abiError, amountError, codeError, nameError, descriptionError, fromAddressError, fromAddress, step } = this.state;
     const isValid = !nameError && !fromAddressError && !descriptionError && !abiError && !codeError && !amountError;
->>>>>>> 354ec19e
 
     const cancelBtn = (
       <Button
@@ -238,8 +193,6 @@
       />
     );
 
-<<<<<<< HEAD
-=======
     const closeBtn = (
       <Button
         icon={ <CancelIcon /> }
@@ -254,20 +207,6 @@
       />
     );
 
-    const closeBtnOk = (
-      <Button
-        icon={ <DoneIcon /> }
-        key='done'
-        label={
-          <FormattedMessage
-            id='deployContract.button.done'
-            defaultMessage='Done'
-          />
-        }
-        onClick={ this.onClose }
-      />
-    );
-
     if (deployError) {
       return closeBtn;
     }
@@ -314,7 +253,6 @@
     const hasParameters = this.state.inputs.length > 0;
     const showExtras = this.state.extras;
 
->>>>>>> 354ec19e
     switch (step) {
       case 'CONTRACT_DETAILS':
         return [
@@ -373,56 +311,9 @@
             readOnly={ readOnly }
           />
         );
-<<<<<<< HEAD
-=======
 
       case 'EXTRAS':
         return this.renderExtrasPage();
-
-      case 'DEPLOYMENT':
-        const body = txhash
-          ? <TxHash hash={ txhash } />
-          : null;
-
-        return (
-          <BusyStep
-            title={
-              <FormattedMessage
-                id='deployContract.busy.title'
-                defaultMessage='The deployment is currently in progress'
-              />
-            }
-            state={ deployState }
-          >
-            { body }
-          </BusyStep>
-        );
-
-      case 'COMPLETED':
-        return (
-          <CompletedStep>
-            <div>
-              <FormattedMessage
-                id='deployContract.completed.description'
-                defaultMessage='Your contract has been deployed at'
-              />
-            </div>
-            <div>
-              <CopyToClipboard data={ address } />
-              <IdentityIcon
-                address={ address }
-                center
-                className={ styles.identityicon }
-                inline
-              />
-              <div className={ styles.address }>
-                { address }
-              </div>
-            </div>
-            <TxHash hash={ txhash } />
-          </CompletedStep>
-        );
->>>>>>> 354ec19e
     }
   }
 
@@ -576,11 +467,7 @@
 
     const contract = api.newContract(abiParsed);
 
-<<<<<<< HEAD
-    deploy(contract, options, params, metadata)
-=======
-    deploy(contract, options, params, metadata, this.onDeploymentState, true)
->>>>>>> 354ec19e
+    deploy(contract, options, params, metadata, () => {}, true)
       .then((address) => {
         // No contract address given, might need some confirmations
         // from the wallet owners...
